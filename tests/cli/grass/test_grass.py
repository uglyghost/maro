--- conflicted
+++ resolved
@@ -357,11 +357,7 @@
         with open(f"{dqn_target_dir}/distributed_config.yml", "r") as fr:
             distributed_config = yaml.safe_load(fr)
         with open(f"{dqn_target_dir}/config.yml", "w") as fw:
-<<<<<<< HEAD
-            config["general"]["max_episode"] = 30
-=======
             config["main_loop"]["max_episode"] = 30
->>>>>>> 6e408e04
             yaml.safe_dump(config, fw)
         with open(f"{dqn_target_dir}/distributed_config.yml", "w") as fw:
             distributed_config["redis"]["hostname"] = master_details["private_ip_address"]
