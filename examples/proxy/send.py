# Copyright (c) Microsoft Corporation.
# Licensed under the MIT license.


import multiprocessing as mp

import numpy as np

from maro.communication import Proxy, SessionMessage, SessionType


def worker(group_name):
    """
    The main worker logic includes initialize proxy and handle jobs from the master.

    Args:
        group_name (str): Identifier for the group of all communication components
    """
    proxy = Proxy(group_name=group_name,
                  component_type="worker",
                  expected_peers={"master": 1})

    # Nonrecurring receive the message from the proxy.
<<<<<<< HEAD
    for msg in proxy.receive(is_continuous=False):
        print(f"{proxy.name} receive message from {msg.source}. the payload is {msg.body}.")

        if msg.tag == "sum":
            replied_payload = sum(msg.body)
            proxy.reply(message=msg, tag="sum", body=replied_payload)
=======
    msg = proxy.receive_once()
    print(f"{proxy.name} received message from {msg.source}. the payload is {msg.body}.")

    if msg.tag == "sum":
        replied_payload = sum(msg.body)
        proxy.reply(message=msg, tag="sum", body=replied_payload)
>>>>>>> cf764da7


def master(group_name: str, is_immediate: bool = False):
    """
    The main master logic includes initialize proxy and allocate jobs to workers.

    Args:
        group_name (str): Identifier for the group of all communication components,
        is_immediate (bool): If True, it will be an async mode; otherwise, it will be an sync mode.
            Async Mode: The proxy only returns the session id for sending messages. Based on the local task priority,
                        you can do something with high priority before receiving replied messages from peers.
            Sync Mode: It will block until the proxy returns all the replied messages.
    """
    proxy = Proxy(group_name=group_name,
                  component_type="master",
                  expected_peers={"worker": 1})

    random_integer_list = np.random.randint(0, 100, 5)
    print(f"generate random integer list: {random_integer_list}.")

    for peer in proxy.peers["worker"]:
        message = SessionMessage(tag="sum",
                                 source=proxy.name,
                                 destination=peer,
                                 body=random_integer_list,
                                 session_type=SessionType.TASK)
        if is_immediate:
            session_id = proxy.isend(message)
            # Do some tasks with higher priority here.
            replied_msgs = proxy.receive_by_id(session_id, timeout=-1)
        else:
            replied_msgs = proxy.send(message, timeout=-1)

        for msg in replied_msgs:
            print(f"{proxy.name} receive {msg.source}, replied payload is {msg.body}.")


if __name__ == "__main__":
    """
    This is a single-host multiprocess program used to simulate the communication in the distributed system.
    For the completed usage experience of the distributed cluster, please use the MARO CLI.
    """
    mp.set_start_method("spawn")

    group_name = "proxy_send_simple_example"
    is_immediate = False

    master_process = mp.Process(target=master, args=(group_name, is_immediate,))
    worker_process = mp.Process(target=worker, args=(group_name,))
    master_process.start()
    worker_process.start()

    master_process.join()
    worker_process.join()<|MERGE_RESOLUTION|>--- conflicted
+++ resolved
@@ -21,21 +21,12 @@
                   expected_peers={"master": 1})
 
     # Nonrecurring receive the message from the proxy.
-<<<<<<< HEAD
-    for msg in proxy.receive(is_continuous=False):
-        print(f"{proxy.name} receive message from {msg.source}. the payload is {msg.body}.")
-
-        if msg.tag == "sum":
-            replied_payload = sum(msg.body)
-            proxy.reply(message=msg, tag="sum", body=replied_payload)
-=======
     msg = proxy.receive_once()
     print(f"{proxy.name} received message from {msg.source}. the payload is {msg.body}.")
 
     if msg.tag == "sum":
         replied_payload = sum(msg.body)
         proxy.reply(message=msg, tag="sum", body=replied_payload)
->>>>>>> cf764da7
 
 
 def master(group_name: str, is_immediate: bool = False):
