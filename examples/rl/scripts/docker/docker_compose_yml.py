# Copyright (c) Microsoft Corporation.
# Licensed under the MIT license.

import argparse
import yaml
from copy import deepcopy
from os.path import dirname, join, realpath


if __name__ == "__main__":
    parser = argparse.ArgumentParser()
    parser.add_argument('--namespace', help="job namespace", default="maro")
    args = parser.parse_args()

    namespace = args.namespace
    docker_script_dir = dirname(realpath(__file__))
    rl_example_dir = dirname(dirname(docker_script_dir))
    root_dir = dirname(dirname(rl_example_dir))
    workflow_dir = join(rl_example_dir, "workflows")
    maro_rl_dir = join(root_dir, "maro", "rl")

    with open(join(workflow_dir, "config.yml"), "r") as fp:
        config = yaml.safe_load(fp)

    common_spec = {
        "build": {"context": root_dir, "dockerfile": join(root_dir, "docker_files", "dev.df")},
        "image": "marorl",
        "volumes": [
            f"{rl_example_dir}:/maro/rl_examples",
            f"{maro_rl_dir}:/maro/maro/rl"
        ]
    }

    if config["mode"] == "single":
        docker_compose_manifest = {"services": {
            "main": {
                **common_spec, 
                **{
                    "container_name": f"{namespace}.main",
                    "command": "python3 /maro/rl_examples/workflows/learning_loop.py",
                    "environment": [
                        f"JOB={config['job']}",
                        f"SCENARIO={config['scenario']}",
                        f"MODE=single",
                        f"NUMEPISODES={config['num_episodes']}",
                        f"NUMSTEPS={config['num_steps']}",
                        f"EVALSCH={config['eval_schedule']}",
                    ]
                }
            }
        }}
    else:
        redis_host = config["redis"]["host"]
        docker_compose_manifest = {
            "version": "3.9",
            "services": {"redis": {"image": "redis:6", "container_name": f"{namespace}.{redis_host}"}}
        }

        common_env = [
            f"REDISHOST={namespace}.{redis_host}",
            f"REDISPORT={config['redis']['port']}",
            f"JOB={config['job']}",
            f"SCENARIO={config['scenario']}",
            f"MODE={config['mode']}",
            f"POLICYMANAGERTYPE={config['policy_manager']['type']}"
        ]

        common_env.append(f"NUMROLLOUTS={config[config['mode']]['num_rollouts']}")
        # host spec
        if config["policy_manager"]["type"] == "distributed":
            common_env.append(f"LEARNGROUP={config['policy_manager']['distributed']['group']}")
            common_env.append(f"NUMHOSTS={config['policy_manager']['distributed']['num_hosts']}")
            for host_id in range(config["policy_manager"]["distributed"]["num_hosts"]):
                str_id = f"policy_host.{host_id}"
                host_spec = deepcopy(common_spec)
                del host_spec["build"]
                host_spec["command"] = "python3 /maro/rl_examples/workflows/policy_host.py"
                host_spec["container_name"] = f"{namespace}.{str_id}"
                host_spec["environment"] = [f"HOSTID={host_id}"] + common_env
                docker_compose_manifest["services"][str_id] = host_spec

<<<<<<< HEAD
    mode = config["mode"]
    if mode == "sync":
        # learner_spec
        docker_compose_manifest["services"]["learner"] = {
            **common_spec, 
            **{
                "container_name": f"{namespace}.learner",
                "command": "python3 /maro/rl_examples/workflows/learner.py",
                "environment": [
                    f"ROLLOUTTYPE={config['sync']['rollout_type']}",
                    f"NUMEPISODES={config['num_episodes']}",
                    f"NUMSTEPS={config['num_steps']}",
                    f"EVALSCH={config['eval_schedule']}",
                    f"PARALLEL={'1' if config['policy_manager']['simple']['parallel'] else '0'}",
                    f"EVALPARALLELISM={config['sync']['simple']['eval_parallelism']}",
                    f"ROLLOUTGROUP={config['sync']['distributed']['group']}",
                    f"NUMEVALWORKERS={config['sync']['distributed']['num_eval_workers']}",
                    f"MAXLAG={config['max_lag']}",
                    f"MINFINISH={config['sync']['distributed']['min_finished_workers']}",
                    f"MAXEXRECV={config['sync']['distributed']['max_extra_recv_tries']}",
                    f"MAXRECVTIMEO={config['sync']['distributed']['extra_recv_timeout']}",
                ] + common_env
            }
        }
        # rollout worker spec
        if config["sync"]["rollout_type"] == "distributed":
            for worker_id in range(config["sync"]["distributed"]["num_workers"]):
                str_id = f"rollout_worker.{worker_id}"
                worker_spec = deepcopy(common_spec)
                del worker_spec["build"]
                worker_spec["command"] = "python3 /maro/rl_examples/workflows/rollout.py"
                worker_spec["container_name"] = f"{namespace}.{str_id}"
                worker_spec["environment"] = [
                    f"WORKERID={worker_id}",
                    f"ROLLOUTGROUP={config['sync']['distributed']['group']}"
                ] + common_env
                docker_compose_manifest["services"][str_id] = worker_spec
    elif mode == "async":
        # policy server spec
        docker_compose_manifest["services"]["policy_server"] = {
            **common_spec, 
            **{
                "container_name": f"{namespace}.policy_server",
                "command": "python3 /maro/rl_examples/workflows/policy_manager.py",
                "environment": [
=======
        mode = config["mode"]
        if mode == "sync":
            # main process spec
            docker_compose_manifest["services"]["main"] = {
                **common_spec, 
                **{
                    "container_name": f"{namespace}.main",
                    "command": "python3 /maro/rl_examples/workflows/learning_loop.py",
                    "environment": [
                        f"ROLLOUTTYPE={config['sync']['rollout_type']}",
                        f"NUMEPISODES={config['num_episodes']}",
                        f"NUMSTEPS={config['num_steps']}",
                        f"EVALSCH={config['eval_schedule']}",
                        f"PARALLEL={'1' if config['policy_manager']['simple']['parallel'] else '0'}",
                        f"NUMEVALROLLOUTS={config[config['mode']]['num_eval_rollouts']}",
                        f"ROLLOUTGROUP={config['sync']['distributed']['group']}",
                        f"MAXLAG={config['max_lag']}",
                        f"MINFINISH={config['sync']['distributed']['min_finished_workers']}",
                        f"MAXEXRECV={config['sync']['distributed']['max_extra_recv_tries']}",
                        f"MAXRECVTIMEO={config['sync']['distributed']['extra_recv_timeout']}",
                    ] + common_env
                }
            }
            # rollout worker spec
            if config["sync"]["rollout_type"] == "distributed":
                for worker_id in range(config["sync"]["num_rollouts"]):
                    str_id = f"rollout_worker.{worker_id}"
                    worker_spec = deepcopy(common_spec)
                    del worker_spec["build"]
                    worker_spec["command"] = "python3 /maro/rl_examples/workflows/rollout.py"
                    worker_spec["container_name"] = f"{namespace}.{str_id}"
                    worker_spec["environment"] = [
                        f"WORKERID={worker_id}",
                        f"ROLLOUTGROUP={config['sync']['distributed']['group']}"
                    ] + common_env
                    docker_compose_manifest["services"][str_id] = worker_spec
        elif mode == "async":
            # policy server spec
            docker_compose_manifest["services"]["policy_server"] = {
                **common_spec, 
                **{
                    "container_name": f"{namespace}.policy_server",
                    "command": "python3 /maro/rl_examples/workflows/policy_manager.py",
                    "environment": [
                        f"GROUP={config['async']['group']}",
                        f"MAXLAG={config['max_lag']}"
                    ] + common_env
                }
            }
            # actor spec
            for actor_id in range(config["async"]["num_actors"]):
                str_id = f"actor.{actor_id}"
                actor_spec = deepcopy(common_spec)
                del actor_spec["build"]
                actor_spec["command"] = "python3 /maro/rl_examples/workflows/rollout.py"
                actor_spec["container_name"] = f"{namespace}.{str_id}"
                actor_spec["environment"] = [
                    f"ACTORID={actor_id}",
>>>>>>> 9030200a
                    f"GROUP={config['async']['group']}",
                    f"NUMEPISODES={config['num_episodes']}",
                    f"NUMSTEPS={config['num_steps']}"
                ] + common_env
<<<<<<< HEAD
            }
        }
        # actor spec
        for actor_id in range(config["async"]["num_actors"]):
            str_id = f"actor.{actor_id}"
            actor_spec = deepcopy(common_spec)
            del actor_spec["build"]
            actor_spec["command"] = "python3 /maro/rl_examples/workflows/rollout.py"
            actor_spec["container_name"] = f"{namespace}.{str_id}"
            actor_spec["environment"] = [
                f"ACTORID={actor_id}",
                f"GROUP={config['async']['group']}",
                f"NUMEPISODES={config['num_episodes']}",
                f"NUMSTEPS={config['num_steps']}"
            ] + common_env
            docker_compose_manifest["services"][str_id] = actor_spec
    else: 
        raise ValueError(f"mode must be 'sync' or 'async', got {mode}")
=======
                docker_compose_manifest["services"][str_id] = actor_spec
        else: 
            raise ValueError(f"mode must be 'sync' or 'async', got {mode}")
>>>>>>> 9030200a

    with open(join(docker_script_dir, "yq.yml"), "w") as fp:
        yaml.safe_dump(docker_compose_manifest, fp)<|MERGE_RESOLUTION|>--- conflicted
+++ resolved
@@ -79,53 +79,6 @@
                 host_spec["environment"] = [f"HOSTID={host_id}"] + common_env
                 docker_compose_manifest["services"][str_id] = host_spec
 
-<<<<<<< HEAD
-    mode = config["mode"]
-    if mode == "sync":
-        # learner_spec
-        docker_compose_manifest["services"]["learner"] = {
-            **common_spec, 
-            **{
-                "container_name": f"{namespace}.learner",
-                "command": "python3 /maro/rl_examples/workflows/learner.py",
-                "environment": [
-                    f"ROLLOUTTYPE={config['sync']['rollout_type']}",
-                    f"NUMEPISODES={config['num_episodes']}",
-                    f"NUMSTEPS={config['num_steps']}",
-                    f"EVALSCH={config['eval_schedule']}",
-                    f"PARALLEL={'1' if config['policy_manager']['simple']['parallel'] else '0'}",
-                    f"EVALPARALLELISM={config['sync']['simple']['eval_parallelism']}",
-                    f"ROLLOUTGROUP={config['sync']['distributed']['group']}",
-                    f"NUMEVALWORKERS={config['sync']['distributed']['num_eval_workers']}",
-                    f"MAXLAG={config['max_lag']}",
-                    f"MINFINISH={config['sync']['distributed']['min_finished_workers']}",
-                    f"MAXEXRECV={config['sync']['distributed']['max_extra_recv_tries']}",
-                    f"MAXRECVTIMEO={config['sync']['distributed']['extra_recv_timeout']}",
-                ] + common_env
-            }
-        }
-        # rollout worker spec
-        if config["sync"]["rollout_type"] == "distributed":
-            for worker_id in range(config["sync"]["distributed"]["num_workers"]):
-                str_id = f"rollout_worker.{worker_id}"
-                worker_spec = deepcopy(common_spec)
-                del worker_spec["build"]
-                worker_spec["command"] = "python3 /maro/rl_examples/workflows/rollout.py"
-                worker_spec["container_name"] = f"{namespace}.{str_id}"
-                worker_spec["environment"] = [
-                    f"WORKERID={worker_id}",
-                    f"ROLLOUTGROUP={config['sync']['distributed']['group']}"
-                ] + common_env
-                docker_compose_manifest["services"][str_id] = worker_spec
-    elif mode == "async":
-        # policy server spec
-        docker_compose_manifest["services"]["policy_server"] = {
-            **common_spec, 
-            **{
-                "container_name": f"{namespace}.policy_server",
-                "command": "python3 /maro/rl_examples/workflows/policy_manager.py",
-                "environment": [
-=======
         mode = config["mode"]
         if mode == "sync":
             # main process spec
@@ -184,35 +137,13 @@
                 actor_spec["container_name"] = f"{namespace}.{str_id}"
                 actor_spec["environment"] = [
                     f"ACTORID={actor_id}",
->>>>>>> 9030200a
                     f"GROUP={config['async']['group']}",
                     f"NUMEPISODES={config['num_episodes']}",
                     f"NUMSTEPS={config['num_steps']}"
                 ] + common_env
-<<<<<<< HEAD
-            }
-        }
-        # actor spec
-        for actor_id in range(config["async"]["num_actors"]):
-            str_id = f"actor.{actor_id}"
-            actor_spec = deepcopy(common_spec)
-            del actor_spec["build"]
-            actor_spec["command"] = "python3 /maro/rl_examples/workflows/rollout.py"
-            actor_spec["container_name"] = f"{namespace}.{str_id}"
-            actor_spec["environment"] = [
-                f"ACTORID={actor_id}",
-                f"GROUP={config['async']['group']}",
-                f"NUMEPISODES={config['num_episodes']}",
-                f"NUMSTEPS={config['num_steps']}"
-            ] + common_env
-            docker_compose_manifest["services"][str_id] = actor_spec
-    else: 
-        raise ValueError(f"mode must be 'sync' or 'async', got {mode}")
-=======
                 docker_compose_manifest["services"][str_id] = actor_spec
         else: 
             raise ValueError(f"mode must be 'sync' or 'async', got {mode}")
->>>>>>> 9030200a
 
     with open(join(docker_script_dir, "yq.yml"), "w") as fp:
         yaml.safe_dump(docker_compose_manifest, fp)