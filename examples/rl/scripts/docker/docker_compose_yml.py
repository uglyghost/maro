--- conflicted
+++ resolved
@@ -43,16 +43,6 @@
         ]
     }
 
-<<<<<<< HEAD
-docker_compose_manifest = {"version": "3.9", "services": {"redis": {"image": "redis:6", "container_name": redis_host}}}
-common_spec = {
-    "build": {"context": root_dir, "dockerfile": dockerfile_path},
-    "image": "marosc",
-    "volumes": [
-        f"{rl_example_dir}:/maro/rl_examples",
-        f"{maro_rl_dir}:/maro/maro/rl",
-        f"{maro_sc_dir}:/maro/maro/simulator/scenarios/supply_chain"    
-=======
     common_env = [
         f"REDISHOST={namespace}.{redis_host}",
         f"REDISPORT={config['redis']['port']}",
@@ -61,107 +51,8 @@
         f"MODE={config['mode']}",
         f"POLICYMANAGERTYPE={config['policy_manager']['type']}",
         f"EXPDIST={'1' if config['rollout_experience_distribution'] else '0'}"
->>>>>>> fde78955
     ]
 
-<<<<<<< HEAD
-common_env = [
-    f"REDISHOST={config['redis']['host']}",
-    f"REDISPORT={config['redis']['port']}",
-    f"JOB={config['job']}",
-    f"SCENARIO={config['scenario']}",
-    f"MODE={config['mode']}",
-    f"EXPDIST={'1' if config['rollout_experience_distribution'] else '0'}"
-]
-
-if config["mode"] == "sync":
-    common_env.append(f"NUMWORKERS={config['sync']['num_rollout_workers']}")
-else:
-    common_env.append(f"NUMACTORS={config['async']['num_actors']}")
-
-# trainer spec
-if config["policy_manager"]["train_mode"] == "multi-node":
-    for trainer_id in range(num_trainers):
-        str_id = f"trainer.{trainer_id}"
-        trainer_spec = deepcopy(common_spec)
-        del trainer_spec["build"]
-        trainer_spec["command"] = "python3 /maro/rl_examples/workflows/policy_manager/trainer.py"
-        trainer_spec["container_name"] = str_id
-        trainer_spec["environment"] = [
-            f"TRAINERID={trainer_id}",
-            f"TRAINGROUP={config['policy_manager']['train_group']}"
-        ] + common_env
-        docker_compose_manifest["services"][str_id] = trainer_spec
-
-mode = config["mode"]
-if mode == "sync":
-    # learner_spec
-    docker_compose_manifest["services"]["learner"] = {
-        **common_spec, 
-        **{
-            "container_name": "learner",
-            "command": "python3 /maro/rl_examples/workflows/synchronous/learner.py",
-            "environment": [
-                f"ROLLOUTMODE={config['sync']['rollout_mode']}",
-                f"NUMSTEPS={config['num_steps']}",
-                f"MAXLAG={config['max_lag']}",
-                f"MINFINISH={config['sync']['min_finished_workers']}",
-                f"MAXEXRECV={config['sync']['max_extra_recv_tries']}",
-                f"MAXRECVTIMEO={config['sync']['extra_recv_timeout']}",
-                f"ROLLOUTGROUP={config['sync']['rollout_group']}",
-                f"NUMEPISODES={config['num_episodes']}",
-                f"EVALSCH={config['eval_schedule']}",
-                f"TRAINMODE={config['policy_manager']['train_mode']}",
-                f"TRAINGROUP={config['policy_manager']['train_group']}",
-                f"NUMTRAINERS={config['policy_manager']['num_trainers']}"
-            ] + common_env
-        }
-    }
-    # rollout worker spec
-    if config["sync"]["rollout_mode"] == "multi-node":
-        for worker_id in range(config["sync"]["num_rollout_workers"]):
-            str_id = f"rollout_worker.{worker_id}"
-            worker_spec = deepcopy(common_spec)
-            del worker_spec["build"]
-            worker_spec["command"] = "python3 /maro/rl_examples/workflows/synchronous/rollout_worker.py"
-            worker_spec["container_name"] = str_id
-            worker_spec["environment"] = [
-                f"WORKERID={worker_id}",
-                f"ROLLOUTGROUP={config['sync']['rollout_group']}",
-                f"EVALSCH={config['eval_schedule']}"
-            ] + common_env
-            docker_compose_manifest["services"][str_id] = worker_spec
-elif mode == "async":
-    # policy server spec
-    docker_compose_manifest["services"]["policy_server"] = {
-        **common_spec, 
-        **{
-            "container_name": "policy_server",
-            "command": "python3 /maro/rl_examples/workflows/asynchronous/policy_server.py",
-            "environment": [
-                f"GROUP={config['async']['group']}",
-                f"MAXLAG={config['max_lag']}"
-            ] + common_env
-        }
-    }
-    # actor spec
-    for actor_id in range(config["async"]["num_actors"]):
-        str_id = f"actor.{actor_id}"
-        actor_spec = deepcopy(common_spec)
-        del actor_spec["build"]
-        actor_spec["command"] = "python3 /maro/rl_examples/workflows/asynchronous/actor.py"
-        actor_spec["container_name"] = str_id
-        actor_spec["environment"] = [
-            f"ACTORID={actor_id}",
-            f"GROUP={config['async']['group']}",
-            f"NUMEPISODES={config['num_episodes']}",
-            f"NUMSTEPS={config['num_steps']}",
-            f"EVALSCH={config['eval_schedule']}"
-        ] + common_env
-        docker_compose_manifest["services"][str_id] = actor_spec
-else: 
-    raise ValueError(f"mode must be 'sync' or 'async', got {mode}")
-=======
     if config["mode"] == "async":
         num_rollouts = config['async']['num_actors']
     elif config["sync"]["rollout_type"] == "simple":
@@ -252,7 +143,6 @@
             docker_compose_manifest["services"][str_id] = actor_spec
     else: 
         raise ValueError(f"mode must be 'sync' or 'async', got {mode}")
->>>>>>> fde78955
 
     with open(join(docker_script_dir, "yq.yml"), "w") as fp:
         yaml.safe_dump(docker_compose_manifest, fp)