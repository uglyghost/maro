--- conflicted
+++ resolved
@@ -21,11 +21,7 @@
         worker_id,
         get_env_wrapper(replay_agent_ids=replay_agents[worker_id]),
         get_agent_wrapper(),
-<<<<<<< HEAD
+        eval_env_wrapper=get_eval_env_wrapper(),
         endpoint_kwargs={"redis_address": (config["redis"]["host"], config["redis"]["port"])},
-=======
-        eval_env_wrapper=get_eval_env_wrapper(),
-        proxy_kwargs={"redis_address": (config["redis"]["host"], config["redis"]["port"])},
->>>>>>> 1c94b627
         log_dir=log_dir
     )