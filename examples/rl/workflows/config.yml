# Copyright (c) Microsoft Corporation.
# Licensed under the MIT license.

job: supply_chain
scenario: supply_chain
mode: sync
<<<<<<< HEAD
num_episodes: 10
eval_schedule: 5 
=======
num_episodes: 5
eval_schedule: 5
>>>>>>> fde78955
num_steps: -1
max_lag: 0
# If true, the roll-out experiences will be distributed amongst roll-out workers / actors
# in round-robin fashion based on agent index. Otherwise, every roll-out worker / actor will
# store the roll-out experiences for all agents whose experiences need to be stored.
rollout_experience_distribution: false
sync:
<<<<<<< HEAD
  rollout_group: rollout
  rollout_mode: multi-node # single-process, multi-process, multi-node
  num_rollout_workers: 10
  min_finished_workers: 10
  max_extra_recv_tries: 0
  extra_recv_timeout: 200
=======
  rollout_type: distributed   # simple, distributed
  simple:
    parallelism: 1
    eval_parallelism: 1
  distributed:
    group: rollout
    num_workers: 4
    num_eval_workers: 1
    min_finished_workers: 3
    max_extra_recv_tries: 2
    extra_recv_timeout: 200
>>>>>>> fde78955
async:
  group: async
  num_actors: 3
policy_manager:
<<<<<<< HEAD
  train_group: policy-manager
  train_mode: multi-node # single-process, multi-process, multi-node
  num_trainers: 10
=======
  type: distributed   # simple, distributed
  simple:
    parallel: false
  distributed:
    group: learn
    num_hosts: 2
>>>>>>> fde78955
redis:
  host: redis-server
  port: 6379<|MERGE_RESOLUTION|>--- conflicted
+++ resolved
@@ -4,13 +4,8 @@
 job: supply_chain
 scenario: supply_chain
 mode: sync
-<<<<<<< HEAD
-num_episodes: 10
-eval_schedule: 5 
-=======
 num_episodes: 5
 eval_schedule: 5
->>>>>>> fde78955
 num_steps: -1
 max_lag: 0
 # If true, the roll-out experiences will be distributed amongst roll-out workers / actors
@@ -18,14 +13,6 @@
 # store the roll-out experiences for all agents whose experiences need to be stored.
 rollout_experience_distribution: false
 sync:
-<<<<<<< HEAD
-  rollout_group: rollout
-  rollout_mode: multi-node # single-process, multi-process, multi-node
-  num_rollout_workers: 10
-  min_finished_workers: 10
-  max_extra_recv_tries: 0
-  extra_recv_timeout: 200
-=======
   rollout_type: distributed   # simple, distributed
   simple:
     parallelism: 1
@@ -37,23 +24,16 @@
     min_finished_workers: 3
     max_extra_recv_tries: 2
     extra_recv_timeout: 200
->>>>>>> fde78955
 async:
   group: async
   num_actors: 3
 policy_manager:
-<<<<<<< HEAD
-  train_group: policy-manager
-  train_mode: multi-node # single-process, multi-process, multi-node
-  num_trainers: 10
-=======
   type: distributed   # simple, distributed
   simple:
     parallel: false
   distributed:
     group: learn
     num_hosts: 2
->>>>>>> fde78955
 redis:
   host: redis-server
   port: 6379