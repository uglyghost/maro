--- conflicted
+++ resolved
@@ -6,19 +6,7 @@
 
 import numpy as np
 
-<<<<<<< HEAD
-from maro.rl import (
-    AgentManagerMode, KStepExperienceShaper, Scheduler, SimpleLearner, TwoPhaseLinearExplorationParameterGenerator
-)
-=======
-from components.action_shaper import CIMActionShaper
-from components.agent_manager import DQNAgentManager, create_dqn_agents
-from components.config import set_input_dim
-from components.experience_shaper import TruncatedExperienceShaper
-from components.state_shaper import CIMStateShaper
-
-from maro.rl import AgentManagerMode, Scheduler, SimpleActor, SimpleLearner, TwoPhaseLinearExplorationParameterGenerator
->>>>>>> 2112398a
+from maro.rl import AgentManagerMode, Scheduler, SimpleLearner, TwoPhaseLinearExplorationParameterGenerator
 from maro.simulator import Env
 from maro.utils import Logger, convert_dottable
 
@@ -40,21 +28,9 @@
 
     # Step 2: Create state, action and experience shapers. We also need to create an explorer here due to the
     # greedy nature of the DQN algorithm.
-<<<<<<< HEAD
-    state_shaper = CIMStateShaper(**config.state_shaping)
-    action_shaper = CIMActionShaper(action_space=action_space)
-    if config.experience_shaping.type == "truncated":
-        experience_shaper = TruncatedExperienceShaper(**config.experience_shaping.truncated)
-    else:
-        experience_shaper = KStepExperienceShaper(
-            reward_func=lambda mt: 1 - mt["container_shortage"] / mt["order_requirements"],
-            **config.experience_shaping.k_step
-        )
-=======
     state_shaper = CIMStateShaper(**config.env.state_shaping)
     action_shaper = CIMActionShaper(action_space=action_space)
     experience_shaper = TruncatedExperienceShaper(**config.env.experience_shaping)
->>>>>>> 2112398a
 
     # Step 3: Create agents and an agent manager.
     agent_manager = DQNAgentManager(
@@ -73,26 +49,6 @@
         perf_stability_threshold = config.main_loop.early_stopping.perf_stability_threshold
         if len(perf_history) < last_k:
             return False
-<<<<<<< HEAD
-
-        metric_series = list(
-            map(lambda p: 1 - p["container_shortage"] / p["order_requirements"], perf_history[-last_k:])
-        )
-        mean_perf = mean(metric_series)
-        max_delta = max(abs(metric_series[i] - metric_series[i - 1]) / metric_series[i - 1] for i in range(1, last_k))
-        return mean_perf > perf_threshold and max_delta < perf_stability_threshold
-
-    scheduler = Scheduler(
-        config.main_loop.max_episode,
-        warmup_ep=config.main_loop.early_stopping.warmup_ep,
-        early_stopping_callback=early_stopping_callback,
-        exploration_parameter_generator_cls=TwoPhaseLinearExplorationParameterGenerator,
-        exploration_parameter_generator_config=config.main_loop.exploration,
-        logger=Logger("single_host_cim_learner", auto_timestamp=False)
-    )
-
-    learner = SimpleLearner(env, agent_manager, scheduler)
-=======
 
         metric_series = list(
             map(lambda p: 1 - p["container_shortage"] / p["order_requirements"], perf_history[-last_k:])
@@ -109,11 +65,9 @@
         exploration_parameter_generator_config=config.main_loop.exploration
     )
 
-    actor = SimpleActor(env, agent_manager)
     learner = SimpleLearner(
-        agent_manager, actor, scheduler, logger=Logger("single_host_cim_learner", auto_timestamp=False)
+        env, agent_manager, scheduler, logger=Logger("single_host_cim_learner", auto_timestamp=False)
     )
->>>>>>> 2112398a
     learner.learn()
     learner.test()
     learner.dump_models(os.path.join(os.getcwd(), "models"))
