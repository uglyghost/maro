--- conflicted
+++ resolved
@@ -6,12 +6,6 @@
 from enum import Enum
 from typing import Union
 
-<<<<<<< HEAD
-# private lib
-from maro.utils.exit_code import NON_RESTART_EXIT_CODE
-
-=======
->>>>>>> b47c029c
 from .utils import session_id_generator
 
 
@@ -112,8 +106,4 @@
         elif self.session_type == SessionType.NOTIFICATION:
             self.session_stage = session_stage if session_stage else NotificationSessionStage.REQUEST
         else:
-<<<<<<< HEAD
-            raise ValueError(f"Unsupported session type: {self.session_type}")
-=======
-            raise KeyError(f'Unsupported session type {self.session_type}.')
->>>>>>> b47c029c
+            raise KeyError(f'Unsupported session type {self.session_type}.')