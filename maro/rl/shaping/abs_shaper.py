--- conflicted
+++ resolved
@@ -12,11 +12,11 @@
     @abstractmethod
     def __call__(self, *args, **kwargs):
         """The general interface for conversion."""
-<<<<<<< HEAD
+        return NotImplemented
+
+    def reset(self):
+        """Reset stateful members, if any, to their states at the beginning of an episode."""
         pass
-=======
-        return NotImplemented
->>>>>>> 2e27782a
 
     def reset(self):
         """Reset stateful members, if any, to their states at the beginning of an episode."""
