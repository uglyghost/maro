# Copyright (c) Microsoft Corporation.
# Licensed under the MIT license.

from abc import ABC, abstractmethod
from enum import Enum
from typing import Union

from maro.rl.dist_topologies.single_learner_multi_actor_sync_mode import InferenceProxy
from maro.rl.shaping.action_shaper import ActionShaper
from maro.rl.shaping.experience_shaper import ExperienceShaper
from maro.rl.shaping.state_shaper import StateShaper
from maro.utils.exception.rl_toolkit_exception import WrongAgentManagerModeError


class AgentManagerMode(Enum):
    TRAIN = "train"
    INFERENCE = "inference"
    TRAIN_INFERENCE = "train_inference"


class AbsAgentManager(ABC):
    """Abstract agent manager class.

    The agent manager provides a unified interactive interface with the environment for RL agent(s). From
    the actor’s perspective, it isolates the complex dependencies of the various homogeneous/heterogeneous
    agents, so that the whole agent manager will behave just like a single agent.

    Args:
        name (str): Name of agent manager.
        mode (AgentManagerMode): An ``AgentManagerNode`` enum member that indicates the role of the agent manager
            in the current process.
<<<<<<< HEAD
        agents (Union[dict, InferenceProxy]): A dictionary of agents to be wrapped by the agent manager.
        experience_shaper (ExperienceShaper, optional): It is responsible for processing data in the replay buffer at
            the end of an episode.
=======
        agent_dict (dict): A dictionary of agents to be wrapper by the agent manager.
>>>>>>> 4f612f5d
        state_shaper (StateShaper, optional): It is responsible for converting the environment observation to model
            input.
        action_shaper (ActionShaper, optional): It is responsible for converting an agent's model output to environment
            executable action. Cannot be None under Inference and TrainInference modes.
        experience_shaper (ExperienceShaper, optional): It is responsible for processing data in the replay buffer at
            the end of an episode.
    """
    def __init__(
        self,
        name: str,
        mode: AgentManagerMode,
        agents: Union[dict, InferenceProxy],
        state_shaper: StateShaper = None,
        action_shaper: ActionShaper = None,
        experience_shaper: ExperienceShaper = None
    ):
        self._name = name
        self._mode = mode
        self._agents = agents
        self._state_shaper = state_shaper
        self._action_shaper = action_shaper
        self._experience_shaper = experience_shaper

    def __getitem__(self, agent_id):
        if isinstance(self._agents, dict):
            return self._agents[agent_id]

    @property
    def name(self):
        """Agent manager's name."""
        return self._name

    @property
    def name(self):
        """Agent manager's name."""
        return self._name

    @abstractmethod
    def choose_action(self, *args, **kwargs):
        """Generate an environment executable action given the current decision event and snapshot list.
        """
        return NotImplemented

    @abstractmethod
    def on_env_feedback(self, *args, **kwargs):
        """Processing logic after receiving feedback from the environment is implemented here.

        See ``SimpleAgentManager`` for example.
        """
        return NotImplemented

    @abstractmethod
    def post_process(self, *args, **kwargs):
        """Processing logic after an episode is finished.

        These things may involve generating experiences and resetting stateful objects. See ``SimpleAgentManager``
        for example.
        """
        return NotImplemented

    @abstractmethod
    def train(self, *args, **kwargs):
        """Train the agents."""
        return NotImplemented

<<<<<<< HEAD
    def load_exploration_params(self, exploration_params):
        if isinstance(exploration_params, dict) and exploration_params.keys() <= self._agents.keys():
            for agent_id, params in exploration_params.items():
                self._agents[agent_id].load_exploration_params(params)
        else:
            for agent in self._agents.values():
                agent.load_exploration_params(exploration_params)
=======
    def update(self, exploration_params):
        # Per-agent exploration parameters
        if isinstance(exploration_params, dict) and exploration_params.keys() <= self.agent_dict.keys():
            for agent_id, params in exploration_params.items():
                self.agent_dict[agent_id].update(params)
        # Shared exploration parameters for all agents
        else:
            for agent in self.agent_dict.values():
                agent.update(exploration_params)
>>>>>>> 4f612f5d

    def _assert_train_mode(self):
        if self._mode != AgentManagerMode.TRAIN and self._mode != AgentManagerMode.TRAIN_INFERENCE:
            raise WrongAgentManagerModeError(msg=f"this method is unavailable under mode {self._mode}")

    def _assert_inference_mode(self):
        if self._mode != AgentManagerMode.INFERENCE and self._mode != AgentManagerMode.TRAIN_INFERENCE:
            raise WrongAgentManagerModeError(msg=f"this method is unavailable under mode {self._mode}")<|MERGE_RESOLUTION|>--- conflicted
+++ resolved
@@ -29,13 +29,9 @@
         name (str): Name of agent manager.
         mode (AgentManagerMode): An ``AgentManagerNode`` enum member that indicates the role of the agent manager
             in the current process.
-<<<<<<< HEAD
         agents (Union[dict, InferenceProxy]): A dictionary of agents to be wrapped by the agent manager.
         experience_shaper (ExperienceShaper, optional): It is responsible for processing data in the replay buffer at
             the end of an episode.
-=======
-        agent_dict (dict): A dictionary of agents to be wrapper by the agent manager.
->>>>>>> 4f612f5d
         state_shaper (StateShaper, optional): It is responsible for converting the environment observation to model
             input.
         action_shaper (ActionShaper, optional): It is responsible for converting an agent's model output to environment
@@ -62,11 +58,6 @@
     def __getitem__(self, agent_id):
         if isinstance(self._agents, dict):
             return self._agents[agent_id]
-
-    @property
-    def name(self):
-        """Agent manager's name."""
-        return self._name
 
     @property
     def name(self):
@@ -101,25 +92,15 @@
         """Train the agents."""
         return NotImplemented
 
-<<<<<<< HEAD
-    def load_exploration_params(self, exploration_params):
+    def update(self, exploration_params):
+        # Per-agent exploration parameters
         if isinstance(exploration_params, dict) and exploration_params.keys() <= self._agents.keys():
             for agent_id, params in exploration_params.items():
-                self._agents[agent_id].load_exploration_params(params)
+                self._agents[agent_id].update(params)
+        # Shared exploration parameters for all agents
         else:
             for agent in self._agents.values():
-                agent.load_exploration_params(exploration_params)
-=======
-    def update(self, exploration_params):
-        # Per-agent exploration parameters
-        if isinstance(exploration_params, dict) and exploration_params.keys() <= self.agent_dict.keys():
-            for agent_id, params in exploration_params.items():
-                self.agent_dict[agent_id].update(params)
-        # Shared exploration parameters for all agents
-        else:
-            for agent in self.agent_dict.values():
                 agent.update(exploration_params)
->>>>>>> 4f612f5d
 
     def _assert_train_mode(self):
         if self._mode != AgentManagerMode.TRAIN and self._mode != AgentManagerMode.TRAIN_INFERENCE:
