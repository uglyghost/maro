# Copyright (c) Microsoft Corporation.
# Licensed under the MIT license.

import os
from abc import ABC, abstractmethod

import torch

from maro.rl.model.learning_model import AbsLearningModel


class AbsAgent(ABC):
    """Abstract RL agent class.

    It's a sandbox for the RL algorithm. Scenario-specific details will be excluded.
    We focus on the abstraction algorithm development here. Environment observation and decision events will
    be converted to a uniform format before calling in. And the output will be converted to an environment
    executable format before return back to the environment. Its key responsibility is optimizing policy based
    on interaction with the environment.

    Args:
        name (str): Agent's name.
        model (AbsLearningModel): Task model or container of task models required by the algorithm.
        config: Settings for the algorithm.
        experience_pool: It is used to store experiences processed by the experience shaper, which will be
            used by some value-based algorithms, such as DQN. Defaults to None.
    """
    def __init__(self, name: str, model: AbsLearningModel, config, experience_pool=None):
        self._name = name
        self._device = torch.device("cuda" if torch.cuda.is_available() else "cpu")
        self._model = model.to(self._device)
        self._config = config
        self._experience_pool = experience_pool

    @property
    def model(self):
        return self._model

    @property
    def experience_pool(self):
        """Underlying experience pool where the agent stores experiences."""
        return self._experience_pool

    @abstractmethod
    def choose_action(self, model_state):
        """This method uses the underlying model(s) to compute an action from a shaped state.

        Args:
<<<<<<< HEAD
            state: A state object shaped by a state shaper to conform to the model input format.

        Returns:
            The action to be taken given ``state``. It is usually necessary to use an action shaper to convert
=======
            state: A state object shaped by a ``StateShaper`` to conform to the model input format.

        Returns:
            The action to be taken given ``state``. It is usually necessary to use an ``ActionShaper`` to convert
>>>>>>> a46f1f9b
            this to an environment executable action.
        """
        return NotImplementedError

    def set_exploration_params(self, **params):
        pass

    @abstractmethod
    def train(self, *args, **kwargs):
        """Training logic to be implemented by the user.

        For example, this may include drawing samples from the experience pool and the algorithm training on
        these samples.
        """
        return NotImplementedError

    def load_model(self, model):
        """Load models from memory."""
        self._model.load(model)

    def dump_model(self):
        """Return the algorithm's trainable models."""
        return self._model.dump()

    def load_model_from_file(self, dir_path: str):
        """Load trainable models from disk.

        Load trainable models from the specified directory. The model file is always prefixed with the agent's name.

        Args:
            dir_path (str): path to the directory where the models are saved.
        """
        self._model.load_from_file(os.path.join(dir_path, self._name))

    def dump_model_to_file(self, dir_path: str):
        """Dump the algorithm's trainable models to disk.

        Dump trainable models to the specified directory. The model file is always prefixed with the agent's name.

        Args:
            dir_path (str): path to the directory where the models are saved.
        """
        self._model.dump_to_file(os.path.join(dir_path, self._name))<|MERGE_RESOLUTION|>--- conflicted
+++ resolved
@@ -46,17 +46,10 @@
         """This method uses the underlying model(s) to compute an action from a shaped state.
 
         Args:
-<<<<<<< HEAD
-            state: A state object shaped by a state shaper to conform to the model input format.
-
-        Returns:
-            The action to be taken given ``state``. It is usually necessary to use an action shaper to convert
-=======
             state: A state object shaped by a ``StateShaper`` to conform to the model input format.
 
         Returns:
             The action to be taken given ``state``. It is usually necessary to use an ``ActionShaper`` to convert
->>>>>>> a46f1f9b
             this to an environment executable action.
         """
         return NotImplementedError
