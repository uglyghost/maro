# Copyright (c) Microsoft Corporation.
# Licensed under the MIT license.

from enum import Enum

import numpy as np

from maro.rl.algorithms.abs_algorithm import AbsAlgorithm
from maro.rl.models.learning_model import LearningModuleManager

from .utils import expand_dim, preprocess, to_device, validate_task_names


class DuelingDQNTask(Enum):
    STATE_VALUE = "state_value"
    ADVANTAGE = "advantage"


class DQNConfig:
    """Configuration for the DQN algorithm.

    Args:
        num_actions (int): Number of possible actions.
        reward_decay (float): Reward decay as defined in standard RL terminology.
        loss_cls: Loss function class for evaluating TD errors.
        target_update_frequency (int): Number of training rounds between target model updates.
        epsilon (float): Exploration rate for epsilon-greedy exploration. Defaults to None.
        tau (float): Soft update coefficient, i.e., target_model = tau * eval_model + (1 - tau) * target_model.
        is_double (bool): If True, the next Q values will be computed according to the double DQN algorithm,
            i.e., q_next = Q_target(s, argmax(Q_eval(s, a))). Otherwise, q_next = max(Q_target(s, a)).
            See https://arxiv.org/pdf/1509.06461.pdf for details. Defaults to False.
        advantage_mode (str): Advantage mode for the dueling architecture. Defaults to None, in which
            case it is assumed that the regular Q-value model is used.
        per_sample_td_error_enabled (bool): If True, per-sample TD errors will be returned by the DQN's train()
            method. Defaults to False.
    """
    __slots__ = [
<<<<<<< HEAD
        "num_actions", "reward_decay", "loss_func", "target_update_frequency", "tau", "is_double",
=======
        "num_actions", "reward_decay", "loss_func", "target_update_frequency", "epsilon", "tau", "is_double",
>>>>>>> 0209a987
        "advantage_mode", "per_sample_td_error_enabled"
    ]

    def __init__(
        self,
        num_actions: int,
        reward_decay: float,
        loss_cls,
        target_update_frequency: int,
        epsilon: float = .0,
        tau: float = 0.1,
        is_double: bool = True,
        advantage_mode: str = None,
        per_sample_td_error_enabled: bool = False
    ):
        self.num_actions = num_actions
        self.reward_decay = reward_decay
        self.target_update_frequency = target_update_frequency
        self.epsilon = epsilon
        self.tau = tau
        self.is_double = is_double
        self.advantage_mode = advantage_mode
        self.per_sample_td_error_enabled = per_sample_td_error_enabled
        self.loss_func = loss_cls(reduction="none" if per_sample_td_error_enabled else "mean")


class DQN(AbsAlgorithm):
    """The Deep-Q-Networks algorithm.

    See https://web.stanford.edu/class/psych209/Readings/MnihEtAlHassibis15NatureControlDeepRL.pdf for details.

    Args:
        model (LearningModuleManager): Q-value model.
        config: Configuration for DQN algorithm.
    """
    @to_device
    @validate_task_names(DuelingDQNTask)
    def __init__(self, model: LearningModuleManager, config: DQNConfig):
        super().__init__(model, config)
        self._training_counter = 0
        self._target_model = model.copy() if model.is_trainable else None
<<<<<<< HEAD

    @expand_dim
    def choose_action(self, state: np.ndarray):
        return self._get_q_values(self._model, state, is_training=False).argmax(dim=1).data

    def _get_q_values(self, model, states, is_training: bool = True):
        if self._config.advantage_mode is not None:
            output = model(states, is_training=is_training)
            state_values = output["state_value"]
            advantages = output["advantage"]
            # Use mean or max correction to address the identifiability issue
            corrections = advantages.mean(1) if self._config.advantage_mode == "mean" else advantages.max(1)[0]
            q_values = state_values + advantages - corrections.unsqueeze(1)
            return q_values
        else:
            return model(states, is_training=is_training)

=======

    @expand_dim
    def choose_action(self, state: np.ndarray):
        if np.random.random() < self._config.epsilon:
            return np.random.choice(self._config.num_actions)
        else:
            return self._get_q_values(self._model, state, is_training=False).argmax(dim=1).data

    def _get_q_values(self, model, states, is_training: bool = True):
        if self._config.advantage_mode is not None:
            output = model(states, is_training=is_training)
            state_values = output["state_value"]
            advantages = output["advantage"]
            # Use mean or max correction to address the identifiability issue
            corrections = advantages.mean(1) if self._config.advantage_mode == "mean" else advantages.max(1)[0]
            q_values = state_values + advantages - corrections.unsqueeze(1)
            return q_values
        else:
            return model(states, is_training=is_training)

>>>>>>> 0209a987
    def _get_next_q_values(self, current_q_values_for_all_actions, next_states):
        next_q_values_for_all_actions = self._get_q_values(self._target_model, next_states, is_training=False)
        if self._config.is_double:
            actions = current_q_values_for_all_actions.max(dim=1)[1].unsqueeze(1)
            return next_q_values_for_all_actions.gather(1, actions).squeeze(1)  # (N,)
        else:
            return next_q_values_for_all_actions.max(dim=1)[0]   # (N,)

    def _compute_td_errors(self, states, actions, rewards, next_states):
        if len(actions.shape) == 1:
            actions = actions.unsqueeze(1)  # (N, 1)
        current_q_values_for_all_actions = self._get_q_values(self._model, states)
        current_q_values = current_q_values_for_all_actions.gather(1, actions).squeeze(1)  # (N,)
        next_q_values = self._get_next_q_values(current_q_values_for_all_actions, next_states)  # (N,)
        target_q_values = (rewards + self._config.reward_decay * next_q_values).detach()  # (N,)
        return self._config.loss_func(current_q_values, target_q_values)

    @preprocess
    def train(self, states: np.ndarray, actions: np.ndarray, rewards: np.ndarray, next_states: np.ndarray):
        loss = self._compute_td_errors(states, actions, rewards, next_states)
        self._model.learn(loss.mean() if self._config.per_sample_td_error_enabled else loss)
        self._training_counter += 1
        if self._training_counter % self._config.target_update_frequency == 0:
            self._target_model.soft_update(self._model, self._config.tau)
<<<<<<< HEAD

        return loss.detach().numpy()
=======

        return loss.detach().numpy()

    def set_exploration_params(self, epsilon):
        self._config.epsilon = epsilon
>>>>>>> 0209a987
<|MERGE_RESOLUTION|>--- conflicted
+++ resolved
@@ -35,11 +35,7 @@
             method. Defaults to False.
     """
     __slots__ = [
-<<<<<<< HEAD
-        "num_actions", "reward_decay", "loss_func", "target_update_frequency", "tau", "is_double",
-=======
         "num_actions", "reward_decay", "loss_func", "target_update_frequency", "epsilon", "tau", "is_double",
->>>>>>> 0209a987
         "advantage_mode", "per_sample_td_error_enabled"
     ]
 
@@ -81,25 +77,6 @@
         super().__init__(model, config)
         self._training_counter = 0
         self._target_model = model.copy() if model.is_trainable else None
-<<<<<<< HEAD
-
-    @expand_dim
-    def choose_action(self, state: np.ndarray):
-        return self._get_q_values(self._model, state, is_training=False).argmax(dim=1).data
-
-    def _get_q_values(self, model, states, is_training: bool = True):
-        if self._config.advantage_mode is not None:
-            output = model(states, is_training=is_training)
-            state_values = output["state_value"]
-            advantages = output["advantage"]
-            # Use mean or max correction to address the identifiability issue
-            corrections = advantages.mean(1) if self._config.advantage_mode == "mean" else advantages.max(1)[0]
-            q_values = state_values + advantages - corrections.unsqueeze(1)
-            return q_values
-        else:
-            return model(states, is_training=is_training)
-
-=======
 
     @expand_dim
     def choose_action(self, state: np.ndarray):
@@ -120,7 +97,6 @@
         else:
             return model(states, is_training=is_training)
 
->>>>>>> 0209a987
     def _get_next_q_values(self, current_q_values_for_all_actions, next_states):
         next_q_values_for_all_actions = self._get_q_values(self._target_model, next_states, is_training=False)
         if self._config.is_double:
@@ -145,13 +121,8 @@
         self._training_counter += 1
         if self._training_counter % self._config.target_update_frequency == 0:
             self._target_model.soft_update(self._model, self._config.tau)
-<<<<<<< HEAD
-
-        return loss.detach().numpy()
-=======
 
         return loss.detach().numpy()
 
     def set_exploration_params(self, epsilon):
-        self._config.epsilon = epsilon
->>>>>>> 0209a987
+        self._config.epsilon = epsilon