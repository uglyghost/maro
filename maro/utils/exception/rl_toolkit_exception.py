--- conflicted
+++ resolved
@@ -36,30 +36,18 @@
 
 
 class MissingOptimizer(MAROException):
-<<<<<<< HEAD
-    """Raised when the optimizers are missing when calling LearningModuleManager's step() method."""
-=======
     """Raised when the optimizers are missing when calling LearningModel's step() method."""
->>>>>>> 6e408e04
     def __init__(self, msg: str = None):
         super().__init__(4005, msg)
 
 
 class UnrecognizedTask(MAROException):
-<<<<<<< HEAD
-    """Raised when a LearningModuleManager has task names that are not unrecognized by an algorithm."""
-=======
     """Raised when a LearningModel has task names that are not unrecognized by an algorithm."""
->>>>>>> 6e408e04
     def __init__(self, msg: str = None):
         super().__init__(4006, msg)
 
 
-<<<<<<< HEAD
-class LearningModuleDimensionError(MAROException):
-=======
 class NNStackDimensionError(MAROException):
->>>>>>> 6e408e04
     """Raised when a learning module's input dimension is incorrect."""
     def __init__(self, msg: str = None):
         super().__init__(4007, msg)